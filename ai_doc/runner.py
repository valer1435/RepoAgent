import os, json
<<<<<<< HEAD
import file_handler as file_handler
from file_handler import FileHandler
from change_detector import ChangeDetector
from project_manager import ProjectManager
from chat_engine import ChatEngine
from concurrent.futures import ThreadPoolExecutor
=======
from .file_handler import FileHandler
from .change_detector import ChangeDetector
from .project_manager import ProjectManager
from .chat_engine import ChatEngine
from concurrent.futures import ThreadPoolExecutor, as_completed
import yaml
>>>>>>> 2a949d26
import subprocess
import logging
from .config import CONFIG


logging.basicConfig(level=logging.INFO, format='%(asctime)s - %(levelname)s - %(message)s')
logger = logging.getLogger(__name__)

class Runner:
    def __init__(self):
        self.project_manager = ProjectManager(repo_path=CONFIG['repo_path'],project_hierachy=CONFIG['project_hierachy']) 
        self.change_detector = ChangeDetector(repo_path=CONFIG['repo_path'])
        self.chat_engine = ChatEngine(CONFIG=CONFIG)
    
    def generate_hierachy(self):
        """
        函数的作用是为整个项目生成一个最初的全局结构信息
        """
        # 初始化一个File_handler
        file_handler = FileHandler(self.project_manager.repo_path, None)
        file_structure = file_handler.generate_overall_structure()
        json_output = file_handler.convert_structure_to_json(file_structure)

        json_file = os.path.join(CONFIG['repo_path'], CONFIG['project_hierachy'])
        # Save the JSON to a file
        with open(json_file, 'w', encoding='utf-8') as f:
            json.dump(json_output, f, indent=4, ensure_ascii=False)

        # logger.info(f"JSON structure generated and saved to '{json_file}'.")

    def get_all_pys(self, directory):
        """
        获取给定目录下的所有 Python 文件。

        Args:
            directory (str): 要搜索的目录。

        Returns:
            list: 所有 Python 文件的路径列表。
        """
        python_files = []

        for root, dirs, files in os.walk(directory):
            for file in files:
                if file.endswith('.py'):
                    python_files.append(os.path.join(root, file))

        return python_files
        

    def first_generate(self):
        """
        根据全局json结构的信息，生成整个项目所有python文件的文档
        """
        # 检测是否存在全局的 project_hierachy.json 结构信息
        if not os.path.exists(self.project_manager.project_hierachy):
            self.generate_hierachy()
            logger.info(f"已生成项目全局结构信息，存储路径为: {self.project_manager.project_hierachy}")

        with open(self.project_manager.project_hierachy, 'r') as f:
            json_data = json.load(f)

        # 遍历json_data中的每个文件
        for file in json_data['files']:

            # 判断当前文件是否为空，如果为空则跳过：
            if os.path.getsize(file['file_path']) == 0:
                continue

            # 对于每个单独文件里的每一个对象：获取其引用者列表
            referencer_list = []
            
            for obj in file['objects']:
                referencer_obj = {
                    "obj_name": obj["name"],
                    "obj_referencer_list": self.project_manager.find_all_referencer(
                        variable_name=obj["name"],
                        file_path=file["file_path"],
                        line_number=obj["code_start_line"],
                        column_number=obj["name_column"]
                    )
                }
                referencer_list.append(referencer_obj)

            
            # 在每一个file下面开一个线程池，线程是对一个文件中的多个obj进行文档生成
            with ThreadPoolExecutor(max_workers=5) as executor: 

                futures = []
                file_handler = FileHandler(CONFIG['repo_path'], os.path.relpath(file['file_path'], CONFIG['repo_path']))

                # 遍历文件中的每个对象
                for index, obj in enumerate(file['objects']):

                    for ref_obj in referencer_list:
                        if ref_obj["obj_name"] == obj["name"]:
                            # 并发提交文件中每个对象的文档生成任务到线程池，并将future和对应的obj存储为元组
                            future = executor.submit(self.chat_engine.generate_doc, obj, file_handler, ref_obj["obj_referencer_list"])
                            futures.append((future, obj, index))

                # 收集响应结果
                for future, obj, index in futures:
                    logger.info(f" -- 正在生成 {file_handler.file_path}中的{obj['name']} 对象文档...")
                    response_message = future.result()  # 等待结果
                    file['objects'][index]["md_content"] = response_message.content
                
                futures = []

            # 在对文件的循环内，将json_data写回文件
            with open(self.project_manager.project_hierachy, 'w') as f:
                json.dump(json_data, f, indent=4, ensure_ascii=False)

            # 对于每个文件，转换json内容到markdown
            markdown = file_handler.convert_to_markdown_file(file_path=file['file_path'])
            # 写入markdown内容到.md文件
            file_handler.write_file(os.path.join(self.project_manager.repo_path, CONFIG['Markdown_Docs_folder'], file_handler.file_path.replace('.py', '.md')), markdown)
            logger.info(f"\n已生成 {file_handler.file_path} 的Markdown文档。\n")

            

    def git_commit(self, file_path, commit_message):
        try:
            subprocess.check_call(['git', 'add', file_path])
            subprocess.check_call(['git', 'commit', '--no-verify', '-m', commit_message])
        except subprocess.CalledProcessError as e:
            print(f'An error occurred while trying to commit {file_path}: {str(e)}')


    def run(self):
        """
        Runs the document update process.

        This method detects the changed Python files, processes each file, and updates the documents accordingly.

        Returns:
            None
        """
        # 首先检测是否存在全局的 project_hierachy.json 结构信息
        abs_project_hierachy_path = os.path.join(CONFIG['repo_path'], CONFIG['project_hierachy'])
        if not os.path.exists(abs_project_hierachy_path):
            self.generate_hierachy()
            logger.info(f"已生成项目全局结构信息，存储路径为: {abs_project_hierachy_path}")
    
        changed_files = self.change_detector.get_staged_pys()

        if len(changed_files) == 0:
            logger.info("没有检测到任何变更，不需要更新文档。")
            return
        
        else:
            logger.info(f"检测到暂存区中变更的文件：{changed_files}")

        repo_path = self.project_manager.repo_path

        for file_path, is_new_file in changed_files.items(): # 这里的file_path是相对路径

            # file_path = os.path.join(repo_path, file_path)  # 将file_path变成绝对路径
            # 判断当前python文件内容是否为空，如果为空则跳过：
            if os.path.getsize(os.path.join(repo_path, file_path)) == 0:
                continue
            # 否则，根据文件路径处理变更的文件
            self.process_file_changes(repo_path, file_path, is_new_file)
        
        logger.info(f'添加了 {self.change_detector.add_unstaged_mds()} 到暂存区') 


    def add_new_item(self, file_handler, json_data):
        new_item = {}
        new_item["file_path"] = os.path.join(self.project_manager.repo_path, file_handler.file_path)
        new_item["objects"] = []
        # 因为是新增的项目，所以这个文件里的所有对象都要写一个文档
        for structure_type, name, start_line, end_line, parent in file_handler.get_functions_and_classes(file_handler.read_file()):
            code_info = file_handler.get_obj_code_info(structure_type, name, start_line, end_line, parent)
            md_content = self.chat_engine.generate_doc(code_info, file_handler)
            code_info["md_content"] = md_content
            new_item["objects"].append(code_info)

        json_data["files"].append(new_item)
        # 将新的项写入json文件
        with open(self.project_manager.project_hierachy, 'w') as f:
            json.dump(json_data, f, indent=4, ensure_ascii=False)
        logger.info(f"已将新增文件 {file_handler.file_path} 的结构信息写入json文件。")
        # 将变更部分的json文件内容转换成markdown内容
        markdown = file_handler.convert_to_markdown_file(file_path=os.path.join(self.project_manager.repo_path, file_handler.file_path))
        # 将markdown内容写入.md文件
        file_handler.write_file(os.path.join(self.project_manager.repo_path, CONFIG['Markdown_Docs_folder'], file_handler.file_path.replace('.py', '.md')), markdown)
        logger.info(f"已生成新增文件 {file_handler.file_path} 的Markdown文档。")

    
    def process_file_changes(self, repo_path, file_path, is_new_file):
        """
        函数将在检测到的变更文件的循环中被调用，作用是根据文件绝对路径处理变更的文件，包括新增的文件和已存在的文件。
        其中，changes_in_pyfile是一个字典，包含了发生变更的结构的信息，示例格式为：{'added': {'add_context_stack', '__init__'}, 'removed': set()}

        Args:
            repo_path (str): The path to the repository.
            file_path (str): The relative path to the file.
            is_new_file (bool): Indicates whether the file is new or not.

        Returns:
            None
        """
        file_handler = FileHandler(repo_path=repo_path, file_path=file_path) # 变更文件的操作器
        # 获取整个py文件的代码
        source_code = file_handler.read_file()
        changed_lines = self.change_detector.parse_diffs(self.change_detector.get_file_diff(file_path, is_new_file))
        changes_in_pyfile = self.change_detector.identify_changes_in_structure(changed_lines, file_handler.get_functions_and_classes(source_code))
        logger.info(f"检测到变更对象：\n{changes_in_pyfile}")
        
        # 判断project_hierachy.json文件中能否找到对应.py文件路径的项
        with open(self.project_manager.project_hierachy, 'r') as f:
            json_data = json.load(f)
        
        # 标记是否找到了对应的文件
        found = False
        for i, file in enumerate(json_data["files"]):

            if file["file_path"] == os.path.join(self.project_manager.repo_path, file_handler.file_path): # 找到了对应文件
                # 更新json文件中的内容
                json_data["files"][i] = self.update_existing_item(file, file_handler, changes_in_pyfile)
                # 将更新后的file写回到json文件中
                with open(self.project_manager.project_hierachy, 'w') as f:
                    json.dump(json_data, f, indent=4, ensure_ascii=False)
                
                logger.info(f"已更新{file_handler.file_path}文件的json结构信息。")

                found = True

                # 将变更部分的json文件内容转换成markdown内容
                markdown = file_handler.convert_to_markdown_file(file_path=os.path.join(self.project_manager.repo_path, file_handler.file_path))
                # 将markdown内容写入.md文件
                file_handler.write_file(os.path.join(self.project_manager.repo_path, CONFIG['Markdown_Docs_folder'], file_handler.file_path.replace('.py', '.md')), markdown)
                logger.info(f"已更新{file_handler.file_path}文件的Markdown文档。")
                break

        # 如果没有找到对应的文件，就添加一个新的项
        if not found:
            self.add_new_item(file_handler,json_data)

        # 将run过程中更新的Markdown文件（未暂存）添加到暂存区
        self.change_detector.add_unstaged_mds()
        

    def update_existing_item(self, file, file_handler, changes_in_pyfile):
        
        new_obj, del_obj = self.get_new_objects(file_handler)

        # 处理被删除的对象
        for obj_name in del_obj: # 真正被删除的对象
            for file_obj in file["objects"]:
                if file_obj["name"] == obj_name:
                    file["objects"].remove(file_obj)
                    logger.info(f"已删除 {obj_name} 对象。")
                    break

        referencer_list = []
        file_structure_result = file_handler.generate_file_structure(file["file_path"]) # 生成文件的结构信息

        # file_structure_result返回的是：
        # {
        #     "file_path": file_path,
        #     "objects": json_objects
        # }

        new_objects = file_structure_result["objects"] # 获得当前文件中的所有对象， 这里其实就是当前文件更新之后的结构了
        new_info_dict = {obj["name"]: obj for obj in new_objects}

        # 先更新全局文件结构信息，比如代码起始行\终止行等
        # Explain:
        # 只要一个文件中的某一个对象发生了变更，这个文件中的其他对象的code_info内容（除了md_content）都需要改变
        # 依靠再次识别这个文件的代码，更新其他对象的code_start_line等等可能被影响到的字段信息
        for obj in file["objects"]:
            if obj["name"] in new_info_dict:
                new_info = new_info_dict[obj["name"]]
                obj["type"] = new_info["type"]
                obj["code_start_line"] = new_info["code_start_line"]
                obj["code_end_line"] = new_info["code_end_line"]
                obj["parent"] = new_info["parent"]
                obj["name_column"] = new_info["name_column"]

        # 对于每一个对象：获取其引用者列表
        for obj_name, _ in changes_in_pyfile['added']:

            for new_object in new_objects: # 引入new_objects的目的是获取到find_all_referencer中必要的参数信息。在changes_in_pyfile['added']中只有对象和其父级结构的名称，缺少其他参数
                if obj_name == new_object["name"]:  # 确保只有当added中的对象名称匹配new_objects时才添加引用者
                    # 获取每个需要生成文档的对象的引用者
                    referencer_obj = {
                        "obj_name": obj_name,
                        "obj_referencer_list": self.project_manager.find_all_referencer(
                            variable_name=new_object["name"],
                            file_path=file["file_path"],
                            line_number=new_object["code_start_line"],
                            column_number=new_object["name_column"]
                        )
                    }
                    referencer_list.append(referencer_obj) # 对于每一个正在处理的对象，添加他的引用者字典到全部对象的应用者列表中
        

        with ThreadPoolExecutor(max_workers=5) as executor:
            # 通过线程池并发执行
            futures = []
            for changed_obj in changes_in_pyfile['added']: # 对于每一个待处理的对象
                for ref_obj in referencer_list:
                    if changed_obj[0] == ref_obj["obj_name"]: # 在referencer_list中找到它的引用者字典！
                        future = executor.submit(self.update_object, file, file_handler, changed_obj[0], ref_obj["obj_referencer_list"])
                        logger.info(f"正在生成 {file_handler.file_path}中的{changed_obj[0]} 对象文档...")
                        futures.append(future)

            for future in futures:
                future.result()

        # 更新传入的file参数
        return file
    

    def update_object(self, file, file_handler, obj_name, obj_referencer_list):

        try:

            for obj in file["objects"]: # file["objects"]保存的是原先的旧的对象信息

                if obj["name"] == obj_name: # obj_name标识了在added中需要生成文档的对象（也就是发生了变更的对象）

                    response_message = self.chat_engine.generate_doc(obj, file_handler, obj_referencer_list)
                    obj["md_content"] = response_message.content
                    break

        except Exception as e:
            print(f"Exception occurred while updating {obj_name}: {e}")


    def get_new_objects(self, file_handler):
        """
        函数通过比较当前版本和上一个版本的.py文件，获取新增和删除的对象

        Args:
            file_handler (FileHandler): 文件处理器对象。
        Returns:
            tuple: 包含新增和删除对象的元组，格式为 (new_obj, del_obj)
        输出示例：
        new_obj: ['add_context_stack', '__init__']
        del_obj: []
        """
        current_version, previous_version = file_handler.get_modified_file_versions()
        parse_current_py = file_handler.get_functions_and_classes(current_version)
        parse_previous_py = file_handler.get_functions_and_classes(previous_version) if previous_version else []

        current_obj = {f[1] for f in parse_current_py}
        previous_obj = {f[1] for f in parse_previous_py}

        new_obj = list(current_obj - previous_obj)
        del_obj = list(previous_obj - current_obj)

        return new_obj, del_obj


if __name__ == "__main__":

    runner = Runner()
    
<<<<<<< HEAD
    runner.run()
=======

    runner.run()
    # runner.first_generate()
>>>>>>> 2a949d26

    logger.info("文档任务完成。")
<|MERGE_RESOLUTION|>--- conflicted
+++ resolved
@@ -1,19 +1,10 @@
 import os, json
-<<<<<<< HEAD
-import file_handler as file_handler
-from file_handler import FileHandler
-from change_detector import ChangeDetector
-from project_manager import ProjectManager
-from chat_engine import ChatEngine
-from concurrent.futures import ThreadPoolExecutor
-=======
 from .file_handler import FileHandler
 from .change_detector import ChangeDetector
 from .project_manager import ProjectManager
 from .chat_engine import ChatEngine
 from concurrent.futures import ThreadPoolExecutor, as_completed
 import yaml
->>>>>>> 2a949d26
 import subprocess
 import logging
 from .config import CONFIG
@@ -374,12 +365,6 @@
 
     runner = Runner()
     
-<<<<<<< HEAD
     runner.run()
-=======
-
-    runner.run()
-    # runner.first_generate()
->>>>>>> 2a949d26
 
     logger.info("文档任务完成。")
