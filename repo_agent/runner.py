import threading
import os, json
import json
import git
import itertools
from tqdm import tqdm
from typing import List
from functools import partial
import subprocess
import shutil  
from concurrent.futures import ThreadPoolExecutor
from colorama import Fore, Style

from repo_agent.file_handler import FileHandler
from repo_agent.utils.meta_info_utils import latest_verison_substring
from repo_agent.change_detector import ChangeDetector
from repo_agent.project_manager import ProjectManager
from repo_agent.chat_engine import ChatEngine
from repo_agent.doc_meta_info import MetaInfo, DocItem, DocItemType, DocItemStatus
from repo_agent.log import logger
from repo_agent.config import CONFIG
from repo_agent.multi_task_dispatch import worker



def make_fake_files():
    """根据git status检测暂存区信息。如果有文件：
    1. 新增文件，没有add。无视
    2. 修改文件内容，没有add，原始文件重命名为fake_file，新建原本的文件名内容为git status中的文件内容
    3. 删除文件，没有add，原始文件重命名为fake_file，新建原本的文件名内容为git status中的文件内容
    注意: 目标仓库的文件不能以latest_verison_substring结尾
    """
    delete_fake_files()
    
    repo = git.Repo(CONFIG["repo_path"])
    unstaged_changes = repo.index.diff(None) #在git status里，但是有修改没提交
    untracked_files = repo.untracked_files #在文件系统里，但没在git里的文件

    jump_files = [] #这里面的内容不parse、不生成文档，并且引用关系也不计算他们
    for file_name in untracked_files:
        if file_name.endswith(".py"):
            print(f"{Fore.LIGHTMAGENTA_EX}[SKIP untracked files]: {Style.RESET_ALL}{file_name}")
            jump_files.append(file_name)
    for diff_file in unstaged_changes.iter_change_type('A'): #新增的、没有add的文件，都不处理
        if diff_file.a_path.endswith(latest_verison_substring):
            logger.error("FAKE_FILE_IN_GIT_STATUS detected! suggest to use `delete_fake_files` and re-generate document")
            exit()
        jump_files.append(diff_file.a_path)


    file_path_reflections = {}
    for diff_file in itertools.chain(unstaged_changes.iter_change_type('M'),unstaged_changes.iter_change_type('D')):  # 获取修改过的文件
        if diff_file.a_path.endswith(latest_verison_substring):
            logger.error("FAKE_FILE_IN_GIT_STATUS detected! suggest to use `delete_fake_files` and re-generate document")
            exit()
        now_file_path = diff_file.a_path #针对repo_path的相对路径
        if now_file_path.endswith(".py"):
            raw_file_content = diff_file.a_blob.data_stream.read().decode("utf-8")
            latest_file_path = now_file_path[:-3] + latest_verison_substring
            if os.path.exists(os.path.join(CONFIG["repo_path"],now_file_path)):
                os.rename(os.path.join(CONFIG["repo_path"],now_file_path), os.path.join(CONFIG["repo_path"], latest_file_path))
                
                print(f"{Fore.LIGHTMAGENTA_EX}[Save Latest Version of Code]: {Style.RESET_ALL}{now_file_path} -> {latest_file_path}")
            else:
                print(f"{Fore.LIGHTMAGENTA_EX}[Create Temp-File for Deleted(But not Staged) Files]: {Style.RESET_ALL}{now_file_path} -> {latest_file_path}") 
                with open(os.path.join(CONFIG["repo_path"],latest_file_path), "w") as writer:
                    pass
            with open(os.path.join(CONFIG["repo_path"],now_file_path), "w") as writer:
                writer.write(raw_file_content)
            file_path_reflections[now_file_path] = latest_file_path #real指向fake
    return file_path_reflections, jump_files


def delete_fake_files():
    """在任务执行完成以后，删除所有的fake_file
    """
    def gci(filepath):
        # 遍历filepath下所有文件，包括子目录
        files = os.listdir(filepath)
        for fi in files:
            fi_d = os.path.join(filepath, fi)
            if os.path.isdir(fi_d):
                gci(fi_d)
            elif fi_d.endswith(latest_verison_substring):
                origin_name = fi_d.replace(latest_verison_substring, ".py")
                os.remove(origin_name)
                if os.path.getsize(fi_d) == 0:
                    print(f"{Fore.LIGHTRED_EX}[Deleting Temp File]: {Style.RESET_ALL}{fi_d[len(CONFIG['repo_path']):]}, {origin_name[len(CONFIG['repo_path']):]}")
                    os.remove(fi_d)
                else:
                    print(f"{Fore.LIGHTRED_EX}[Recovering Latest Version]: {Style.RESET_ALL}{origin_name[len(CONFIG['repo_path']):]} <- {fi_d[len(CONFIG['repo_path']):]}")
                    os.rename(fi_d, origin_name)

    gci(CONFIG["repo_path"])

def need_to_generate(doc_item: DocItem, ignore_list: List) -> bool:
    """只生成item的，文件及更高粒度都跳过。另外如果属于一个blacklist的文件也跳过"""
    if doc_item.item_status == DocItemStatus.doc_up_to_date:
        return False
    rel_file_path = doc_item.get_full_name()
    if doc_item.item_type in [DocItemType._file, DocItemType._dir, DocItemType._repo]: #暂时不生成file及以上的doc
        return False
    doc_item = doc_item.father
    while doc_item:
        if doc_item.item_type == DocItemType._file:
            # 如果当前文件在忽略列表中，或者在忽略列表某个文件路径下，则跳过
            if any(
                rel_file_path.startswith(ignore_item) for ignore_item in ignore_list
            ):
                return False
            else:
                return True
        doc_item = doc_item.father
    return False


def load_whitelist():
    if CONFIG["whitelist_path"] != None:
        assert os.path.exists(
            CONFIG["whitelist_path"]
        ), f"whitelist_path must be a json-file,and must exists: {CONFIG['whitelist_path']}"
        with open(CONFIG["whitelist_path"], "r") as reader:
            white_list_json_data = json.load(reader)

        return white_list_json_data
    else:
        return None


class Runner:
    def __init__(self):
        self.project_manager = ProjectManager(
            repo_path=CONFIG["repo_path"], project_hierarchy=CONFIG["project_hierarchy"]
        )
        self.change_detector = ChangeDetector(repo_path=CONFIG["repo_path"])
        self.chat_engine = ChatEngine(CONFIG=CONFIG)

        if not os.path.exists(
            os.path.join(CONFIG["repo_path"], CONFIG["project_hierarchy"])
<<<<<<< HEAD
        ):
            file_path_reflections, jump_files = make_fake_files()
            self.meta_info = MetaInfo.init_meta_info(file_path_reflections, jump_files)
            self.meta_info.checkpoint(
=======
        ):  # 如果不存在全局结构信息文件夹.project_hierarchy，就新建一个
            self.meta_info = MetaInfo.init_from_project_path(CONFIG["repo_path"]) # 从repo_path中初始化一个meta_info, metainfo代表了整个项目的结构信息
            self.meta_info.checkpoint( # 将初始化的meta_info写入到.project_doc_record文件夹中
>>>>>>> 0f7e4bf5
                target_dir_path=os.path.join(
                    CONFIG["repo_path"], CONFIG["project_hierarchy"]
                )
            )
        else: # 如果存在全局结构信息文件夹.project_hierarchy，就从中加载
            self.meta_info = MetaInfo.from_checkpoint_path(
                os.path.join(CONFIG["repo_path"], CONFIG["project_hierarchy"])
            )

        self.meta_info.white_list = load_whitelist()
        self.meta_info.checkpoint(  # 更新白名单后也要重新将全局信息写入到.project_doc_record文件夹中
            target_dir_path=os.path.join(
                CONFIG["repo_path"], CONFIG["project_hierarchy"]
            )
        )
        self.runner_lock = threading.Lock()

    def get_all_pys(self, directory):
        """
        Get all Python files in the given directory.

        Args:
            directory (str): The directory to search.

        Returns:
            list: A list of paths to all Python files.
        """
        python_files = []

        for root, dirs, files in os.walk(directory):
            for file in files:
                if file.endswith(".py"):
                    python_files.append(os.path.join(root, file))

        return python_files

    def generate_doc_for_a_single_item(self, doc_item: DocItem):
        """为一个对象生成文档"""
        try:
            rel_file_path = doc_item.get_full_name()

            ignore_list = CONFIG.get("ignore_list", [])
            if not need_to_generate(doc_item, ignore_list):
                print(f"内容被忽略/文档已生成，跳过：{doc_item.get_full_name()}")
            else:
                print(f" -- 正在生成文档 {Fore.LIGHTYELLOW_EX}{doc_item.item_type.name}: {doc_item.get_full_name()}{Style.RESET_ALL}")
                file_handler = FileHandler(CONFIG["repo_path"], rel_file_path)
                response_message = self.chat_engine.generate_doc(
                    doc_item=doc_item,
                    file_handler=file_handler,
                )
                doc_item.md_content.append(response_message.content)
                doc_item.item_status = DocItemStatus.doc_up_to_date
                self.meta_info.checkpoint(
                    target_dir_path=os.path.join(
                        CONFIG["repo_path"], CONFIG["project_hierarchy"]
                    )
                )
        except Exception as e:
            logger.info(f" 多次尝试后生成文档失败，跳过：{doc_item.get_full_name()}")
            logger.info("Error:", e)
            doc_item.item_status = DocItemStatus.doc_has_not_been_generated

    def first_generate(self):
        """
        生成所有文档,
        如果生成结束，self.meta_info.document_version会变成0(之前是-1)
        每生成一个obj的doc，会实时同步回文件系统里。如果中间报错了，下次会自动load，按照文件顺序接着生成。
        **注意**：这个生成first_generate的过程中，目标仓库代码不能修改。也就是说，一个document的生成过程必须绑定代码为一个版本。
        """
        logger.info("Starting to generate documentation")
        ignore_list = CONFIG.get("ignore_list", [])
        check_task_available_func = partial(need_to_generate, ignore_list=ignore_list)
        task_manager = self.meta_info.get_topology(
            check_task_available_func
        )  # 将按照此顺序生成文档
        # topology_list = [item for item in topology_list if need_to_generate(item, ignore_list)]
        before_task_len = len(task_manager.task_dict)

        if not self.meta_info.in_generation_process:
            self.meta_info.in_generation_process = True
            logger.info("Init a new task-list")
        else:
            logger.info("Load from an existing task-list")
        self.meta_info.print_task_list(task_manager.task_dict)      

        try:
            task_manager.sync_func = self.markdown_refresh
            threads = [
                threading.Thread(
                    target=worker,
                    args=(
                        task_manager,
                        process_id,
                        self.generate_doc_for_a_single_item,
                    ),
                )
                for process_id in range(CONFIG["max_thread_count"])
            ]
            for thread in threads:
                thread.start()
            for thread in threads:
                thread.join()

            self.meta_info.document_version = (
                self.change_detector.repo.head.commit.hexsha
            )
            self.meta_info.in_generation_process = False
            self.meta_info.checkpoint(
                target_dir_path=os.path.join(
                    CONFIG["repo_path"], CONFIG["project_hierarchy"]
                )
            )
            logger.info(
                f"成功生成了 {before_task_len - len(task_manager.task_dict)} 个文档"
            )

        except BaseException as e:
            logger.info(
                f"Finding an error as {e}, {before_task_len - len(task_manager.task_dict)} docs are generated at this time"
            )

    def markdown_refresh(self):
        """将目前最新的document信息写入到一个markdown格式的文件夹里(不管markdown内容是不是变化了)"""
        with self.runner_lock:
<<<<<<< HEAD
            # 首先删除doc下所有内容，然后再重新写入
            markdown_folder = os.path.join(CONFIG["repo_path"],CONFIG["Markdown_Docs_folder"])
            if os.path.exists(markdown_folder):
                shutil.rmtree(markdown_folder)  
            os.mkdir(markdown_folder)  
=======
            # 首先删除doc下所有内容，然后再重新写入 (这种方法有点问题吧？@yeyn)
            markdown_docs_path = os.path.join(CONFIG["repo_path"], CONFIG["Markdown_Docs_folder"])
            if os.path.exists(markdown_docs_path):
                shutil.rmtree(markdown_docs_path)
            os.mkdir(markdown_docs_path)
>>>>>>> 0f7e4bf5

            file_item_list = self.meta_info.get_all_files()
            for file_item in tqdm(file_item_list):

                def recursive_check(
                    doc_item: DocItem,
                ) -> bool:  # 检查一个file内是否存在doc
                    if doc_item.md_content != []:
                        return True
                    for _, child in doc_item.children.items():
                        if recursive_check(child):
                            return True
                    return False

                if recursive_check(file_item) == False:
                    # logger.info(f"不存在文档内容，跳过：{file_item.get_full_name()}")
                    continue
                rel_file_path = file_item.get_full_name()

                # file_handler = FileHandler(CONFIG['repo_path'], rel_file_path)
                def to_markdown(item: DocItem, now_level: int) -> str:
                    markdown_content = ""
                    markdown_content += (
                        "#" * now_level + f" {item.item_type.to_str()} {item.obj_name}"
                    )
                    if (
                        "params" in item.content.keys()
                        and len(item.content["params"]) > 0
                    ):
                        markdown_content += f"({', '.join(item.content['params'])})"
                    markdown_content += "\n"
                    markdown_content += f"{item.md_content[-1] if len(item.md_content) >0 else 'Doc is waiting to be generated...'}\n"
                    for _, child in item.children.items():
                        markdown_content += to_markdown(child, now_level + 1)
                        markdown_content += "***\n"

                    return markdown_content

                markdown = ""
                for _, child in file_item.children.items():
                    markdown += to_markdown(child, 2)
                assert markdown != None, f"markdown内容为空，文件路径为{rel_file_path}"
                # 写入markdown内容到.md文件
                file_path = os.path.join(
                    CONFIG["Markdown_Docs_folder"],
                    file_item.get_file_name().replace(".py", ".md"),
                )
                if file_path.startswith("/"):
                    # 移除开头的 '/'
                    file_path = file_path[1:]
                abs_file_path = os.path.join(CONFIG["repo_path"], file_path)
                os.makedirs(os.path.dirname(abs_file_path), exist_ok=True)
                with open(abs_file_path, "w", encoding="utf-8") as file:
                    file.write(markdown)

            logger.info(
                f"markdown document has been refreshed at {CONFIG['Markdown_Docs_folder']}"
            )

    def git_commit(self, commit_message):
        try:
            subprocess.check_call(
                ["git", "commit", "--no-verify", "-m", commit_message]
            )
        except subprocess.CalledProcessError as e:
            print(f"An error occurred while trying to commit {str(e)}")

    def run(self):
        """
        Runs the document update process.

        This method detects the changed Python files, processes each file, and updates the documents accordingly.

        Returns:
            None
        """

        if self.meta_info.document_version == "":
            # 根据document version自动检测是否仍在最初生成的process里(是否为第一次生成)
            self.first_generate() # 如果是第一次做文档生成任务，就通过first_generate生成所有文档
            self.meta_info.checkpoint(
                target_dir_path=os.path.join(
                    CONFIG["repo_path"], CONFIG["project_hierarchy"]
                ),
                flash_reference_relation=True,
            ) # 这一步将生成后的meta信息（包含引用关系）写入到.project_doc_record文件夹中
            return

        if not self.meta_info.in_generation_process: # 如果不是在生成过程中，就开始检测变更
            logger.info("Starting to detect changes.")

            """采用新的办法
            1.新建一个project-hierachy
            2.和老的hierarchy做merge,处理以下情况：
            - 创建一个新文件：需要生成对应的doc
            - 文件、对象被删除：对应的doc也删除(按照目前的实现，文件重命名算是删除再添加)
            - 引用关系变了：对应的obj-doc需要重新生成
            
            merge后的new_meta_info中：
            1.新建的文件没有文档，因此metainfo merge后还是没有文档
            2.被删除的文件和obj，本来就不在新的meta里面，相当于文档被自动删除了
            3.只需要观察被修改的文件，以及引用关系需要被通知的文件去重新生成文档"""
<<<<<<< HEAD
            file_path_reflections, jump_files = make_fake_files()
            new_meta_info = MetaInfo.init_meta_info(file_path_reflections, jump_files)
            new_meta_info.load_doc_from_older_meta(self.meta_info)
=======
            new_meta_info = MetaInfo.init_from_project_path(CONFIG["repo_path"]) # 从repo_path中初始化一个meta_info, metainfo代表了整个项目的结构信息
            new_meta_info.load_doc_from_older_meta(self.meta_info) # 从老的meta_info中加载文档信息, 目的是跟上面的new_meta_info做merge，检测出new中的变更
>>>>>>> 0f7e4bf5

            self.meta_info = new_meta_info # 更新自身的meta_info信息为new的信息
            self.meta_info.in_generation_process = True # 将in_generation_process设置为True，表示检测到变更后正在生成文档的过程中

        # 处理任务队列
        ignore_list = CONFIG.get("ignore_list", [])
        check_task_available_func = partial(need_to_generate, ignore_list=ignore_list)

        task_manager = self.meta_info.get_task_manager(self.meta_info.target_repo_hierarchical_tree,task_available_func=check_task_available_func)
        
        for item_name, item_type in self.meta_info.deleted_items_from_older_meta:
            print(f"{Fore.LIGHTMAGENTA_EX}[Dir/File/Obj Delete Dected]: {Style.RESET_ALL} {item_type} {item_name}")
        self.meta_info.print_task_list(task_manager.task_dict)
        if task_manager.all_success:
            logger.info("No tasks in the queue, all documents are completed and up to date.")
        exit()
        task_manager.sync_func = self.markdown_refresh
        threads = [
            threading.Thread(
                target=worker,
                args=(task_manager, process_id, self.generate_doc_for_a_single_item),
            )
            for process_id in range(CONFIG["max_thread_count"])
        ]
        for thread in threads:
            thread.start()
        for thread in threads:
            thread.join()

        self.meta_info.in_generation_process = False
        self.meta_info.document_version = self.change_detector.repo.head.commit.hexsha

        self.meta_info.checkpoint(
            target_dir_path=os.path.join(
                CONFIG["repo_path"], CONFIG["project_hierarchy"]
            ),
            flash_reference_relation=True,
        )
        logger.info(f"Doc has been forwarded to the latest version")

        self.markdown_refresh()
        delete_fake_files()

    def add_new_item(self, file_handler, json_data):
        """
        Add new projects to the JSON file and generate corresponding documentation.

        Args:
            file_handler (FileHandler): The file handler object for reading and writing files.
            json_data (dict): The JSON data storing the project structure information.

        Returns:
            None
        """
        file_dict = {}
        # 因为是新增的项目，所以这个文件里的所有对象都要写一个文档
        for (
            structure_type,
            name,
            start_line,
            end_line,
            parent,
            params,
        ) in file_handler.get_functions_and_classes(file_handler.read_file()):
            code_info = file_handler.get_obj_code_info(
                structure_type, name, start_line, end_line, parent, params
            )
            response_message = self.chat_engine.generate_doc(code_info, file_handler)
            md_content = response_message.content
            code_info["md_content"] = md_content
            # 文件对象file_dict中添加一个新的对象
            file_dict[name] = code_info

        json_data[file_handler.file_path] = file_dict
        # 将新的项写入json文件
        with open(self.project_manager.project_hierarchy, "w", encoding="utf-8") as f:
            json.dump(json_data, f, indent=4, ensure_ascii=False)
        logger.info(f"已将新增文件 {file_handler.file_path} 的结构信息写入json文件。")
        # 将变更部分的json文件内容转换成markdown内容
        markdown = file_handler.convert_to_markdown_file(
            file_path=file_handler.file_path
        )
        # 将markdown内容写入.md文件
        file_handler.write_file(
            os.path.join(
                self.project_manager.repo_path,
                CONFIG["Markdown_Docs_folder"],
                file_handler.file_path.replace(".py", ".md"),
            ),
            markdown,
        )
        logger.info(f"已生成新增文件 {file_handler.file_path} 的Markdown文档。")

    def process_file_changes(self, repo_path, file_path, is_new_file):
        """
        This function is called in the loop of detected changed files. Its purpose is to process changed files according to the absolute file path, including new files and existing files.
        Among them, changes_in_pyfile is a dictionary that contains information about the changed structures. An example format is: {'added': {'add_context_stack', '__init__'}, 'removed': set()}

        Args:
            repo_path (str): The path to the repository.
            file_path (str): The relative path to the file.
            is_new_file (bool): Indicates whether the file is new or not.

        Returns:
            None
        """
        file_handler = FileHandler(
            repo_path=repo_path, file_path=file_path
        )  # 变更文件的操作器
        # 获取整个py文件的代码
        source_code = file_handler.read_file()
        changed_lines = self.change_detector.parse_diffs(
            self.change_detector.get_file_diff(file_path, is_new_file)
        )
        changes_in_pyfile = self.change_detector.identify_changes_in_structure(
            changed_lines, file_handler.get_functions_and_classes(source_code)
        )
        logger.info(f"检测到变更对象：\n{changes_in_pyfile}")

        # 判断project_hierarchy.json文件中能否找到对应.py文件路径的项
        with open(self.project_manager.project_hierarchy, "r", encoding="utf-8") as f:
            json_data = json.load(f)

        # 如果找到了对应文件
        if file_handler.file_path in json_data:
            # 更新json文件中的内容
            json_data[file_handler.file_path] = self.update_existing_item(
                json_data[file_handler.file_path], file_handler, changes_in_pyfile
            )
            # 将更新后的file写回到json文件中
            with open(
                self.project_manager.project_hierarchy, "w", encoding="utf-8"
            ) as f:
                json.dump(json_data, f, indent=4, ensure_ascii=False)

            logger.info(f"已更新{file_handler.file_path}文件的json结构信息。")

            # 将变更部分的json文件内容转换成markdown内容
            markdown = file_handler.convert_to_markdown_file(
                file_path=file_handler.file_path
            )
            # 将markdown内容写入.md文件
            file_handler.write_file(
                os.path.join(
                    CONFIG["Markdown_Docs_folder"],
                    file_handler.file_path.replace(".py", ".md"),
                ),
                markdown,
            )
            logger.info(f"已更新{file_handler.file_path}文件的Markdown文档。")

        # 如果没有找到对应的文件，就添加一个新的项
        else:
            self.add_new_item(file_handler, json_data)

        # 将run过程中更新的Markdown文件（未暂存）添加到暂存区
        git_add_result = self.change_detector.add_unstaged_files()

        if len(git_add_result) > 0:
            logger.info(f"已添加 {[file for file in git_add_result]} 到暂存区")

        # self.git_commit(f"Update documentation for {file_handler.file_path}") # 提交变更

    def update_existing_item(self, file_dict, file_handler, changes_in_pyfile):
        """
        Update existing projects.

        Args:
            file_dict (dict): A dictionary containing file structure information.
            file_handler (FileHandler): The file handler object.
            changes_in_pyfile (dict): A dictionary containing information about the objects that have changed in the file.

        Returns:
            dict: The updated file structure information dictionary.
        """
        new_obj, del_obj = self.get_new_objects(file_handler)

        # 处理被删除的对象
        for obj_name in del_obj:  # 真正被删除的对象
            if obj_name in file_dict:
                del file_dict[obj_name]
                logger.info(f"已删除 {obj_name} 对象。")

        referencer_list = []

        # 生成文件的结构信息，获得当前文件中的所有对象， 这里其实就是文件更新之后的结构了
        current_objects = file_handler.generate_file_structure(file_handler.file_path)

        current_info_dict = {obj["name"]: obj for obj in current_objects.values()}

        # 更新全局文件结构信息，比如代码起始行\终止行等
        for current_obj_name, current_obj_info in current_info_dict.items():
            if current_obj_name in file_dict:
                # 如果当前对象在旧对象列表中存在，更新旧对象的信息
                file_dict[current_obj_name]["type"] = current_obj_info["type"]
                file_dict[current_obj_name]["code_start_line"] = current_obj_info[
                    "code_start_line"
                ]
                file_dict[current_obj_name]["code_end_line"] = current_obj_info[
                    "code_end_line"
                ]
                file_dict[current_obj_name]["parent"] = current_obj_info["parent"]
                file_dict[current_obj_name]["name_column"] = current_obj_info[
                    "name_column"
                ]
            else:
                # 如果当前对象在旧对象列表中不存在，将新对象添加到旧对象列表中
                file_dict[current_obj_name] = current_obj_info

        # 对于每一个对象：获取其引用者列表
        for obj_name, _ in changes_in_pyfile["added"]:
            for current_object in current_objects.values():  # 引入new_objects的目的是获取到find_all_referencer中必要的参数信息。在changes_in_pyfile['added']中只有对象和其父级结构的名称，缺少其他参数
                if (
                    obj_name == current_object["name"]
                ):  # 确保只有当added中的对象名称匹配new_objects时才添加引用者
                    # 获取每个需要生成文档的对象的引用者
                    referencer_obj = {
                        "obj_name": obj_name,
                        "obj_referencer_list": self.project_manager.find_all_referencer(
                            variable_name=current_object["name"],
                            file_path=file_handler.file_path,
                            line_number=current_object["code_start_line"],
                            column_number=current_object["name_column"],
                        ),
                    }
                    referencer_list.append(
                        referencer_obj
                    )  # 对于每一个正在处理的对象，添加他的引用者字典到全部对象的应用者列表中

        with ThreadPoolExecutor(max_workers=5) as executor:
            # 通过线程池并发执行
            futures = []
            for changed_obj in changes_in_pyfile["added"]:  # 对于每一个待处理的对象
                for ref_obj in referencer_list:
                    if (
                        changed_obj[0] == ref_obj["obj_name"]
                    ):  # 在referencer_list中找到它的引用者字典！
                        future = executor.submit(
                            self.update_object,
                            file_dict,
                            file_handler,
                            changed_obj[0],
                            ref_obj["obj_referencer_list"],
                        )
                        print(
                            f"正在生成 {Fore.CYAN}{file_handler.file_path}{Style.RESET_ALL}中的{Fore.CYAN}{changed_obj[0]}{Style.RESET_ALL}对象文档."
                        )
                        futures.append(future)

            for future in futures:
                future.result()

        # 更新传入的file参数
        return file_dict

    def update_object(self, file_dict, file_handler, obj_name, obj_referencer_list):
        """
        Generate documentation content and update corresponding field information of the object.

        Args:
            file_dict (dict): A dictionary containing old object information.
            file_handler: The file handler.
            obj_name (str): The object name.
            obj_referencer_list (list): The list of object referencers.

        Returns:
            None
        """
        if obj_name in file_dict:
            obj = file_dict[obj_name]
            response_message = self.chat_engine.generate_doc(
                obj, file_handler, obj_referencer_list
            )
            obj["md_content"] = response_message.content

    def get_new_objects(self, file_handler):
        """
        The function gets the added and deleted objects by comparing the current version and the previous version of the .py file.

        Args:
            file_handler (FileHandler): The file handler object.

        Returns:
            tuple: A tuple containing the added and deleted objects, in the format (new_obj, del_obj)

        Output example:
            new_obj: ['add_context_stack', '__init__']
            del_obj: []
        """
        current_version, previous_version = file_handler.get_modified_file_versions()
        parse_current_py = file_handler.get_functions_and_classes(current_version)
        parse_previous_py = (
            file_handler.get_functions_and_classes(previous_version)
            if previous_version
            else []
        )

        current_obj = {f[1] for f in parse_current_py}
        previous_obj = {f[1] for f in parse_previous_py}

        new_obj = list(current_obj - previous_obj)
        del_obj = list(previous_obj - current_obj)
        return new_obj, del_obj


if __name__ == "__main__":

    runner = Runner()

    # runner.meta_info.target_repo_hierarchical_tree.print_recursive()
    runner.run()

    logger.info("文档任务完成。")<|MERGE_RESOLUTION|>--- conflicted
+++ resolved
@@ -137,16 +137,10 @@
 
         if not os.path.exists(
             os.path.join(CONFIG["repo_path"], CONFIG["project_hierarchy"])
-<<<<<<< HEAD
         ):
             file_path_reflections, jump_files = make_fake_files()
             self.meta_info = MetaInfo.init_meta_info(file_path_reflections, jump_files)
             self.meta_info.checkpoint(
-=======
-        ):  # 如果不存在全局结构信息文件夹.project_hierarchy，就新建一个
-            self.meta_info = MetaInfo.init_from_project_path(CONFIG["repo_path"]) # 从repo_path中初始化一个meta_info, metainfo代表了整个项目的结构信息
-            self.meta_info.checkpoint( # 将初始化的meta_info写入到.project_doc_record文件夹中
->>>>>>> 0f7e4bf5
                 target_dir_path=os.path.join(
                     CONFIG["repo_path"], CONFIG["project_hierarchy"]
                 )
@@ -272,19 +266,11 @@
     def markdown_refresh(self):
         """将目前最新的document信息写入到一个markdown格式的文件夹里(不管markdown内容是不是变化了)"""
         with self.runner_lock:
-<<<<<<< HEAD
             # 首先删除doc下所有内容，然后再重新写入
             markdown_folder = os.path.join(CONFIG["repo_path"],CONFIG["Markdown_Docs_folder"])
             if os.path.exists(markdown_folder):
                 shutil.rmtree(markdown_folder)  
             os.mkdir(markdown_folder)  
-=======
-            # 首先删除doc下所有内容，然后再重新写入 (这种方法有点问题吧？@yeyn)
-            markdown_docs_path = os.path.join(CONFIG["repo_path"], CONFIG["Markdown_Docs_folder"])
-            if os.path.exists(markdown_docs_path):
-                shutil.rmtree(markdown_docs_path)
-            os.mkdir(markdown_docs_path)
->>>>>>> 0f7e4bf5
 
             file_item_list = self.meta_info.get_all_files()
             for file_item in tqdm(file_item_list):
@@ -387,14 +373,9 @@
             1.新建的文件没有文档，因此metainfo merge后还是没有文档
             2.被删除的文件和obj，本来就不在新的meta里面，相当于文档被自动删除了
             3.只需要观察被修改的文件，以及引用关系需要被通知的文件去重新生成文档"""
-<<<<<<< HEAD
             file_path_reflections, jump_files = make_fake_files()
             new_meta_info = MetaInfo.init_meta_info(file_path_reflections, jump_files)
             new_meta_info.load_doc_from_older_meta(self.meta_info)
-=======
-            new_meta_info = MetaInfo.init_from_project_path(CONFIG["repo_path"]) # 从repo_path中初始化一个meta_info, metainfo代表了整个项目的结构信息
-            new_meta_info.load_doc_from_older_meta(self.meta_info) # 从老的meta_info中加载文档信息, 目的是跟上面的new_meta_info做merge，检测出new中的变更
->>>>>>> 0f7e4bf5
 
             self.meta_info = new_meta_info # 更新自身的meta_info信息为new的信息
             self.meta_info.in_generation_process = True # 将in_generation_process设置为True，表示检测到变更后正在生成文档的过程中
