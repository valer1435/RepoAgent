--- conflicted
+++ resolved
@@ -81,8 +81,6 @@
         )
         self.runner_lock = threading.Lock()
 
-<<<<<<< HEAD
-=======
     def get_all_pys(self, directory):
         """
         Get all Python files in the given directory.
@@ -102,7 +100,6 @@
 
         return python_files
 
->>>>>>> b2fea03e
     def generate_doc_for_a_single_item(self, doc_item: DocItem):
         """为一个对象生成文档"""
         try:
@@ -148,13 +145,10 @@
 
         if not self.meta_info.in_generation_process:
             self.meta_info.in_generation_process = True
-<<<<<<< HEAD
             logger.info("Init a new task-list")
         else:
             logger.info("Load from an existing task-list")
         # self.meta_info.print_task_list(task_manager.task_dict)      
-=======
->>>>>>> b2fea03e
 
         try:
             task_manager.sync_func = self.markdown_refresh
@@ -304,18 +298,8 @@
         ignore_list = CONFIG.get("ignore_list", [])
         check_task_available_func = partial(need_to_generate, ignore_list=ignore_list)
 
-<<<<<<< HEAD
         task_manager = self.meta_info.get_task_manager(self.meta_info.target_repo_hierarchical_tree,task_available_func=check_task_available_func)
         self.meta_info.print_task_list(task_manager.task_dict)
-=======
-        task_manager = self.meta_info.get_task_manager(
-            self.meta_info.target_repo_hierarchical_tree,
-            task_available_func=check_task_available_func,
-        )
-        self.meta_info.print_task_list(
-            [cont.extra_info for cont in task_manager.task_dict.values()]
-        )
->>>>>>> b2fea03e
 
         task_manager.sync_func = self.markdown_refresh
         threads = [
@@ -343,8 +327,6 @@
 
         self.markdown_refresh()
 
-<<<<<<< HEAD
-=======
     def add_new_item(self, file_handler, json_data):
         """
         Add new projects to the JSON file and generate corresponding documentation.
@@ -394,7 +376,6 @@
             markdown,
         )
         logger.info(f"已生成新增文件 {file_handler.file_path} 的Markdown文档。")
->>>>>>> b2fea03e
 
     def process_file_changes(self, repo_path, file_path, is_new_file):
         """
@@ -462,12 +443,6 @@
         git_add_result = self.change_detector.add_unstaged_files()
 
         if len(git_add_result) > 0:
-<<<<<<< HEAD
-            logger.info(f'已添加 {[file for file in git_add_result]} 到暂存区')
-        
-        # self.git_commit(f"Update documentation for {file_handler.file_path}") # 提交变更
-        
-=======
             logger.info(f"已添加 {[file for file in git_add_result]} 到暂存区")
 
         # self.git_commit(f"Update documentation for {file_handler.file_path}") # 提交变更
@@ -612,7 +587,6 @@
         new_obj = list(current_obj - previous_obj)
         del_obj = list(previous_obj - current_obj)
         return new_obj, del_obj
->>>>>>> b2fea03e
 
 
 if __name__ == "__main__":
